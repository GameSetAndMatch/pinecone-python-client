#
# Copyright (c) 2020-2021 Pinecone Systems Inc. All right reserved.
#
import re
import uuid
import warnings
from pathlib import Path
from typing import List

import requests
import urllib3

try:
    from pinecone.core.grpc.protos import vector_column_service_pb2
    from google.protobuf.struct_pb2 import Struct
    from google.protobuf import json_format
    import numpy as np
    import lz4.frame
except Exception:
    pass  # ignore for non-[grpc] installations

DNS_COMPATIBLE_REGEX = re.compile("^[a-z0-9]([a-z0-9]|[-])+[a-z0-9]$")


def dump_numpy_public(np_array: 'np.ndarray', compressed: bool = False) -> 'vector_column_service_pb2.NdArray':
    """
    Dump numpy array to vector_column_service_pb2.NdArray
    """
    protobuf_arr = vector_column_service_pb2.NdArray()
    protobuf_arr.dtype = str(np_array.dtype)
    protobuf_arr.shape.extend(np_array.shape)
    if compressed:
        protobuf_arr.buffer = lz4.frame.compress(np_array.tobytes())
        protobuf_arr.compressed = True
    else:
        protobuf_arr.buffer = np_array.tobytes()
    return protobuf_arr


def dump_strings_public(strs: List[str], compressed: bool = False) -> 'vector_column_service_pb2.NdArray':
    return dump_numpy_public(np.array(strs, dtype='S'), compressed=compressed)


def get_version():
    return Path(__file__).parent.parent.parent.joinpath('__version__').read_text().strip()


def get_environment():
    return Path(__file__).parent.parent.parent.joinpath('__environment__').read_text().strip()


def validate_dns_name(name):
    if not DNS_COMPATIBLE_REGEX.match(name):
        raise ValueError("{} is invalid - service names and node names must consist of lower case "
                         "alphanumeric characters or '-', start with an alphabetic character, and end with an "
                         "alphanumeric character (e.g. 'my-name', or 'abc-123')".format(name))


def _generate_request_id() -> str:
    return str(uuid.uuid4())


def fix_tuple_length(t, n):
    """Extend tuple t to length n by adding None items at the end of the tuple. Return the new tuple."""
    return t + ((None,) * (n - len(t))) if len(t) < n else t


def get_user_agent():
    client_id = f'python-client-{get_version()}'
    user_agent_details = {'requests': requests.__version__, 'urllib3': urllib3.__version__}
    user_agent = '{} ({})'.format(client_id, ', '.join([f'{k}:{v}' for k, v in user_agent_details.items()]))
    return user_agent


<<<<<<< HEAD
def dict_to_proto_struct(d: dict) -> Struct:
    if not d:
        d = {}
    s = Struct()
    s.update(d)
    return s


def proto_struct_to_dict(s:Struct)->dict:
    return json_format.MessageToDict(s)

def load_numpy_public(proto_arr: 'vector_column_service_pb2.NdArray') -> 'np.ndarray':
    """
    Load numpy array from protobuf
    :param proto_arr:
    :return:
    """
    if len(proto_arr.shape) == 0:
        return np.array([])
    if proto_arr.compressed:
        numpy_arr = np.frombuffer(lz4.frame.decompress(proto_arr.buffer), dtype=proto_arr.dtype)
    else:
        numpy_arr = np.frombuffer(proto_arr.buffer, dtype=proto_arr.dtype)
    return numpy_arr.reshape(proto_arr.shape)

def load_strings_public(proto_arr:'vector_column_service_pb2.NdArray')-> List[str]:
    return [str(item, 'utf-8') for item in load_numpy_public(proto_arr)]
=======
def warn_deprecated(description: str = '', deprecated_in: str = None, removal_in: str = None):
    message = f'DEPRECATED since v{deprecated_in} [Will be removed in v{removal_in}]: {description}'
    warnings.warn(message, DeprecationWarning)
>>>>>>> ab9539c2
<|MERGE_RESOLUTION|>--- conflicted
+++ resolved
@@ -72,7 +72,6 @@
     return user_agent
 
 
-<<<<<<< HEAD
 def dict_to_proto_struct(d: dict) -> Struct:
     if not d:
         d = {}
@@ -81,8 +80,9 @@
     return s
 
 
-def proto_struct_to_dict(s:Struct)->dict:
+def proto_struct_to_dict(s: Struct) -> dict:
     return json_format.MessageToDict(s)
+
 
 def load_numpy_public(proto_arr: 'vector_column_service_pb2.NdArray') -> 'np.ndarray':
     """
@@ -98,10 +98,11 @@
         numpy_arr = np.frombuffer(proto_arr.buffer, dtype=proto_arr.dtype)
     return numpy_arr.reshape(proto_arr.shape)
 
-def load_strings_public(proto_arr:'vector_column_service_pb2.NdArray')-> List[str]:
+
+def load_strings_public(proto_arr: 'vector_column_service_pb2.NdArray') -> List[str]:
     return [str(item, 'utf-8') for item in load_numpy_public(proto_arr)]
-=======
+
+
 def warn_deprecated(description: str = '', deprecated_in: str = None, removal_in: str = None):
     message = f'DEPRECATED since v{deprecated_in} [Will be removed in v{removal_in}]: {description}'
-    warnings.warn(message, DeprecationWarning)
->>>>>>> ab9539c2
+    warnings.warn(message, DeprecationWarning)