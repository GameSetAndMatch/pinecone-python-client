--- conflicted
+++ resolved
@@ -4,12 +4,8 @@
 from tqdm.autonotebook import tqdm
 from importlib.util import find_spec
 import numbers
-<<<<<<< HEAD
 import numpy as np
-from tqdm import tqdm
-=======
-
->>>>>>> 322f90e4
+
 from collections.abc import Iterable, Mapping
 from typing import Union, List, Tuple, Optional, Dict, Any
 
