--- conflicted
+++ resolved
@@ -1,14 +1,10 @@
 #
 # Copyright (c) 2020-2021 Pinecone Systems Inc. All right reserved.
 #
-<<<<<<< HEAD
 from tqdm.autonotebook import tqdm
 from importlib.util import find_spec
-=======
 import numbers
 
-from tqdm import tqdm
->>>>>>> df2b3b54
 from collections.abc import Iterable, Mapping
 from typing import Union, List, Tuple, Optional, Dict, Any
 
