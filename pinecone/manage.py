#
# Copyright (c) 2020-2021 Pinecone Systems Inc. All right reserved.
#

import json
import time
from typing import NamedTuple

from pinecone.config import Config
from pinecone.core.client.api.index_operations_api import IndexOperationsApi
from pinecone.core.client.api_client import ApiClient
from pinecone.core.client.configuration import Configuration
from pinecone.core.client.model.create_request import CreateRequest
from pinecone.core.client.model.patch_request import PatchRequest
from pinecone.core.utils.constants import CLIENT_VERSION_HEADER, CLIENT_ID
from pinecone.core.utils.sentry import sentry_decorator as sentry

__all__ = [
    "create_index", "delete_index", "describe_index", "list_indexes", "scale_index", "get_status", "IndexDescription"
]


class IndexDescription(NamedTuple):
    name: str
    index_type: str
    metric: str
    replicas: int
    dimension: int
    shards: int
    index_config: None


def _get_api_instance():
    client_config = Configuration.get_default_copy()
    client_config.api_key = client_config.api_key or {}
    client_config.api_key['ApiKeyAuth'] = client_config.api_key.get('ApiKeyAuth', Config.API_KEY)
    client_config.server_variables = {
        **{
            'environment': Config.ENVIRONMENT
        },
        **client_config.server_variables
    }
    api_client = ApiClient(configuration=client_config)
<<<<<<< HEAD
    api_client.set_default_header(CLIENT_VERSION_HEADER, CLIENT_ID)
=======
>>>>>>> fe665413
    api_instance = IndexOperationsApi(api_client)
    return api_instance


def get_status(name: str):
    api_instance = _get_api_instance()
    response = api_instance.describe_index(name)
    return response['status']


@sentry
def create_index(
        name: str,
        dimension: int,
        wait: bool = True,
        index_type: str = "approximated",
        metric: str = "cosine",
        replicas: int = 1,
        shards: int = 1,
        index_config: dict = None
):
    """Creates a Pinecone index.

    :param name: the name of the index.
    :type name: str
    :param dimension: the dimension of vectors that would be inserted in the index
    :param wait: wait for the index to deploy. Defaults to ``True``
    :type wait: bool
    :param index_type: type of index, one of {"approximated", "exact"}, defaults to "approximated".
        The "approximated" index uses fast approximate search algorithms developed by Pinecone.
        The "exact" index uses accurate exact search algorithms.
        It performs exhaustive searches and thus it is usually slower than the "approximated" index.
    :type index_type: str, optional
    :param metric: type of metric used in the vector index, one of {"cosine", "dotproduct", "euclidean"}, defaults to "cosine".
        Use "cosine" for cosine similarity,
        "dotproduct" for dot-product,
        and "euclidean" for euclidean distance.
    :type metric: str, optional
    :param replicas: the number of replicas, defaults to 1.
        Use at least 2 replicas if you need high availability (99.99% uptime) for querying.
        For additional throughput (QPS) your index needs to support, provision additional replicas.
    :type replicas: int, optional
    :param shards: the number of shards per index, defaults to 1.
        Use 1 shard per 1GB of vectors
    :type shards: int,optional
    :param index_config: Advanced configuration options for the index
    """
    api_instance = _get_api_instance()

    api_instance.create_index(create_request=CreateRequest(
        name=name,
        dimension=dimension,
        index_type=index_type,
        metric=metric,
        replicas=replicas,
        shards=shards,
        index_config=index_config or {}
    ))

    def is_ready():
        status = get_status(name)
        ready = status['ready']
        return ready

    timeout = time.time() + 600
    if wait:
        while (not is_ready()) and (time.time() <= timeout):
            time.sleep(1)
        if time.time() > timeout:
            raise (TimeoutError('Index created, but it did not get ready in time.'))


@sentry
def delete_index(name: str, wait: bool = True):
    """Deletes a Pinecone index.

    :param name: the name of the index.
    :type name: str
    :param wait: wait for the index to deploy. Defaults to ``True``
    :type wait: bool
    """
    api_instance = _get_api_instance()
    api_instance.delete_index(name)

    def get_remaining():
        return name in api_instance.list_indexes()

    timeout = time.time() + 300
    if wait:
        while get_remaining() and (time.time() <= timeout):
            time.sleep(1)
        if time.time() > timeout:
            raise (TimeoutError('Index deletion timed out.'))


@sentry
def list_indexes():
    """Lists all indexes."""
    api_instance = _get_api_instance()
    response = api_instance.list_indexes()
    return response


@sentry
def describe_index(name: str):
    """Describes a Pinecone index.

    :param: the name of the index
    :return: Description of an index
    """
    api_instance = _get_api_instance()
    response = api_instance.describe_index(name)
    db = response['database']
    return IndexDescription(name=db['name'], index_type=db['index_type'], metric=db['metric'],
                            replicas=db['replicas'], dimension=db['dimension'], shards=db['shards'],
                            index_config=db['index_config'])


@sentry
def scale_index(name: str, replicas: int):
    """Increases number of replicas for the index.

    :param name: the name of the Index
    :type name: str
    :param replicas: the number of replicas in the index now, lowest value is 0.
    :type replicas: int
    """
    api_instance = _get_api_instance()
    api_instance.scale_index(name, patch_request=PatchRequest(replicas=replicas))<|MERGE_RESOLUTION|>--- conflicted
+++ resolved
@@ -41,10 +41,7 @@
         **client_config.server_variables
     }
     api_client = ApiClient(configuration=client_config)
-<<<<<<< HEAD
     api_client.set_default_header(CLIENT_VERSION_HEADER, CLIENT_ID)
-=======
->>>>>>> fe665413
     api_instance = IndexOperationsApi(api_client)
     return api_instance
 
