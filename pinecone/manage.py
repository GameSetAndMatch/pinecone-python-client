--- conflicted
+++ resolved
@@ -182,14 +182,8 @@
 def describe_index(name: str) -> Optional[IndexDescription]:
     """Describes a Pinecone index.
 
-    :param name: the name of the index.
-<<<<<<< HEAD
+    :param: the name of the index
     :return: IndexDescription
-=======
-    :type name: str
-
-    :returns IndexDescription 
->>>>>>> 1654a09a
     """
     return describe(name=name, kind=ResourceType.INDEX.value)
 
